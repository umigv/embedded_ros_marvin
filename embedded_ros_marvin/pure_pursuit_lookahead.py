import rclpy
from rclpy.node import Node
from rclpy.action import ActionServer
from rclpy.callback_groups import ReentrantCallbackGroup
from rclpy.executors import MultiThreadedExecutor

from geometry_msgs.msg import Twist
from nav_msgs.msg import Odometry
from infra_interfaces.action import FollowPath  # Import the action
import math
import threading
import time


class PurePursuitNode(Node):
    def __init__(self):
        super().__init__('pure_pursuit_lookahead')
        self.get_logger().info('Pure Pursuit Node started.')

        # Parameters
        self.max_linear_speed = 0.4
        self.max_angular_speed = 0.4
        self.lookahead_distance = 0.3

        # State
        self.path = []
        self.pose = None
        self.reached_goal = False

<<<<<<< HEAD
        self.cmd_pub = self.create_publisher(Twist, '/joy_cmd_vel', 10)
=======
        # Use ReentrantCallbackGroup for concurrent execution
        self.cb_group = ReentrantCallbackGroup()

        self.create_subscription(Odometry, '/odom', self.odom_callback, 10, callback_group=self.cb_group)
        self.cmd_pub = self.create_publisher(Twist, '/cmd_vel', 10)
>>>>>>> f229bbb2

        self.action_server = ActionServer(
            self,
            FollowPath,
            'follow_path',
            execute_callback=self.execute_callback,
            callback_group=self.cb_group
        )

        self.create_timer(0.1, self.control_loop, callback_group=self.cb_group)

    def execute_callback(self, goal_handle):
        self.get_logger().info('Received a new path from action client.')
        self.path = [(p.x, p.y) for p in goal_handle.request.path]
        self.reached_goal = False

        # Wait for the goal to be reached in a non-blocking loop
        while not self.reached_goal and rclpy.ok():
            time.sleep(0.05)

        goal_handle.succeed()
        result = FollowPath.Result()
        return result

    def odom_callback(self, msg):
        pos = msg.pose.pose.position
        ori = msg.pose.pose.orientation
        yaw = self.get_yaw_from_quaternion(ori)
        self.pose = (pos.x, pos.y, yaw)

    def get_yaw_from_quaternion(self, q):
        siny_cosp = 2.0 * (q.w * q.z + q.x * q.y)
        cosy_cosp = 1.0 - 2.0 * (q.y * q.y + q.z * q.z)
        return math.atan2(siny_cosp, cosy_cosp)

    def find_lookahead_point(self):
        if self.pose is None or not self.path:
            return None

        x, y, yaw = self.pose

        for gx, gy in self.path:
            dx = gx - x
            dy = gy - y

            # Transform to robot's frame
            local_x = math.cos(-yaw) * dx - math.sin(-yaw) * dy
            local_y = math.sin(-yaw) * dx + math.cos(-yaw) * dy
            dist = math.hypot(local_x, local_y)

            if local_x > 0.05 and dist >= self.lookahead_distance:
                return local_x, local_y

        self.reached_goal = True
        return None

    def control_loop(self):
        if self.pose is None:
            return

        local_point = self.find_lookahead_point()

        if local_point is None:
            self.cmd_pub.publish(Twist())
            if self.reached_goal:
                self.get_logger().info('Path completed.')
            else:
                self.get_logger().info('Waiting for valid lookahead point.')
            return

        local_x, local_y = local_point
        curvature = 2 * local_y / (local_x**2 + local_y**2)
        dist = math.hypot(local_x, local_y)

        linear = min(self.max_linear_speed, dist)
        angular = max(-self.max_angular_speed, min(self.max_angular_speed, linear * curvature))

        cmd = Twist()
        cmd.linear.x = linear
        cmd.angular.z = angular
        self.cmd_pub.publish(cmd)


def main(args=None):
    rclpy.init(args=args)
    node = PurePursuitNode()

    # MultiThreadedExecutor allows concurrent execution of callbacks
    executor = MultiThreadedExecutor()
    executor.add_node(node)
    executor.spin()

    node.destroy_node()
    rclpy.shutdown()


if __name__ == '__main__':
    main()<|MERGE_RESOLUTION|>--- conflicted
+++ resolved
@@ -27,15 +27,11 @@
         self.pose = None
         self.reached_goal = False
 
-<<<<<<< HEAD
-        self.cmd_pub = self.create_publisher(Twist, '/joy_cmd_vel', 10)
-=======
         # Use ReentrantCallbackGroup for concurrent execution
         self.cb_group = ReentrantCallbackGroup()
 
         self.create_subscription(Odometry, '/odom', self.odom_callback, 10, callback_group=self.cb_group)
         self.cmd_pub = self.create_publisher(Twist, '/cmd_vel', 10)
->>>>>>> f229bbb2
 
         self.action_server = ActionServer(
             self,
